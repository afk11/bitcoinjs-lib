--- conflicted
+++ resolved
@@ -253,24 +253,10 @@
       tx = Transaction.fromHex(fixtureTx1Hex)
     })
 
-<<<<<<< HEAD
     describe("processPendingTx", function(){
       it("sets the pending flag on output", function(){
         wallet.addresses = [addresses[0]]
         wallet.processPendingTx(tx)
-=======
-    it('does not fail on scripts with no corresponding Address', function() {
-      var pubKey = wallet.getPrivateKey(0).pub
-      var script = scripts.pubKeyOutput(pubKey)
-      var tx2 = new Transaction()
-      tx2.addInput(fakeTxHash(1), 0)
-
-      // FIXME: Transaction doesn't support custom ScriptPubKeys... yet
-      // So for now, we hijack the script with our own, and undefine the cached address
-      tx2.addOutput(addresses[0], 10000)
-      tx2.outs[0].script = script
-      tx2.outs[0].address = undefined
->>>>>>> 38a2475b
 
         verifyOutputAdded(0, true)
       })
@@ -280,7 +266,7 @@
 
       it('does not fail on scripts with no corresponding Address', function() {
         var pubKey = wallet.getPrivateKey(0).pub
-        var script = Script.createPubKeyScriptPubKey(pubKey)
+        var script = scripts.pubKeyOutput(pubKey)
         var tx2 = new Transaction()
         tx2.addInput(fakeTxHash(1), 0)
 
@@ -310,16 +296,9 @@
 
           wallet.processConfirmedTx(tx)
 
-<<<<<<< HEAD
           assert.equal(outputCount(), totalOuts + 1)
           verifyOutputAdded(1, false)
         })
-=======
-        var txOutAddress = Address.fromOutputScript(txOut.script).toString()
-        assert.equal(output.address, txOutAddress)
-      }
-    })
->>>>>>> 38a2475b
 
         function outputCount(){
           return Object.keys(wallet.outputs).length
@@ -367,7 +346,7 @@
       assert.equal(output.value, txOut.value)
       assert.equal(output.pending, pending)
 
-      var txOutAddress = Address.fromScriptPubKey(txOut.script).toString()
+      var txOutAddress = Address.fromOutputScript(txOut.script).toString()
       assert.equal(output.address, txOutAddress)
     }
   })
